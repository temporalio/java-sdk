/*
 *  Copyright (C) 2020 Temporal Technologies, Inc. All Rights Reserved.
 *
 *  Copyright 2012-2016 Amazon.com, Inc. or its affiliates. All Rights Reserved.
 *
 *  Modifications copyright (C) 2017 Uber Technologies, Inc.
 *
 *  Licensed under the Apache License, Version 2.0 (the "License"). You may not
 *  use this file except in compliance with the License. A copy of the License is
 *  located at
 *
 *  http://aws.amazon.com/apache2.0
 *
 *  or in the "license" file accompanying this file. This file is distributed on
 *  an "AS IS" BASIS, WITHOUT WARRANTIES OR CONDITIONS OF ANY KIND, either
 *  express or implied. See the License for the specific language governing
 *  permissions and limitations under the License.
 */

package io.temporal.workflow.shared;

import io.temporal.activity.ActivityOptions;
import io.temporal.common.CronSchedule;
import io.temporal.failure.ApplicationFailure;
import io.temporal.workflow.ChildWorkflowCancellationType;
import io.temporal.workflow.QueryMethod;
import io.temporal.workflow.SignalMethod;
import io.temporal.workflow.Workflow;
import io.temporal.workflow.WorkflowInterface;
import io.temporal.workflow.WorkflowMethod;
import io.temporal.workflow.shared.TestActivities.VariousTestActivities;
import java.time.Duration;
import java.util.List;
import java.util.Map;

public class TestWorkflows {

  @WorkflowInterface
  public interface NoArgsWorkflow {
    @WorkflowMethod
    void execute();
  }

  @WorkflowInterface
<<<<<<< HEAD
  public interface TestWorkflow4 {
    @WorkflowMethod
    void execute(long arg);
  }

  @WorkflowInterface
  public interface TestWorkflow {
=======
  public interface TestWorkflowStringArg {
>>>>>>> 1813f6a3
    @WorkflowMethod
    void execute(String arg);
  }

  @WorkflowInterface
  public interface TestWorkflowLongArg {
    @WorkflowMethod
    void execute(long arg);
  }

  @WorkflowInterface
  public interface TestWorkflowCancellationType {
    @WorkflowMethod
    void execute(ChildWorkflowCancellationType cancellationType);
  }

  @WorkflowInterface
  public interface TestWorkflowReturnMap {
    @WorkflowMethod
    Map<String, Map<String, Duration>> execute();
  }

  @WorkflowInterface
  public interface TestWorkflowReturnString {
    @WorkflowMethod
    String execute();
  }

  @WorkflowInterface
  public interface TestWorkflow1 {
    @WorkflowMethod
    String execute(String arg);
  }

  @WorkflowInterface
  public interface TestWorkflow2 {
    @WorkflowMethod
    String execute(String arg, String arg2);
  }

  @WorkflowInterface
  public interface TestWorkflow3 {
    @WorkflowMethod
    String execute(String arg, int arg2);
  }

  @WorkflowInterface
  public interface TestWorkflowWithCronSchedule {
    @WorkflowMethod
    @CronSchedule("0 * * * *")
    String execute(String testName);
  }

  @WorkflowInterface
  public interface ITestChild {
    @WorkflowMethod
    String execute(String arg, int arg2);
  }

  @WorkflowInterface
  public interface ITestNamedChild {
    @WorkflowMethod(name = "namedChild")
    String execute(String arg);
  }

  @WorkflowInterface
  public interface TestTraceWorkflow {

    @WorkflowMethod(name = "testActivity")
    String execute(boolean useExternalService);

    @QueryMethod(name = "getTrace")
    List<String> getTrace();
  }

  @WorkflowInterface
  public interface TestSignaledWorkflow {

    @WorkflowMethod
    String execute();

    @SignalMethod(name = "testSignal")
    void signal(String arg);
  }

  public interface SignalQueryBase {
    @SignalMethod
    void signal(String arg);

    @QueryMethod
    String getSignal();
  }

  @WorkflowInterface
  public interface QueryableWorkflow {

    @WorkflowMethod
    String execute();

    @QueryMethod
    String getState();

    @SignalMethod(name = "testSignal")
    void mySignal(String value);
  }

  /** IMPLEMENTATIONS * */
  public static class TestChild implements ITestChild {

    @Override
    public String execute(String arg, int delay) {
      Workflow.sleep(delay);
      return arg.toUpperCase();
    }
  }

  public static class AngryChild implements ITestChild {

    @Override
    public String execute(String taskQueue, int delay) {
      TestActivities.NoArgsActivity activity =
          Workflow.newActivityStub(
              TestActivities.NoArgsActivity.class,
              ActivityOptions.newBuilder()
                  .setTaskQueue(taskQueue)
                  .setScheduleToCloseTimeout(Duration.ofSeconds(5))
                  .build());
      activity.execute();
      throw ApplicationFailure.newFailure("simulated failure", "test");
    }
  }

  public static class TestNamedChild implements ITestNamedChild {
    @Override
    public String execute(String arg) {
      return arg.toUpperCase();
    }
  }

  public static class DeterminismFailingWorkflowImpl implements TestWorkflowStringArg {

    @Override
    public void execute(String taskQueue) {
      VariousTestActivities activities =
          Workflow.newActivityStub(
              VariousTestActivities.class, TestOptions.newActivityOptionsForTaskQueue(taskQueue));
      if (!Workflow.isReplaying()) {
        activities.activity1(1);
      }
    }
  }
}<|MERGE_RESOLUTION|>--- conflicted
+++ resolved
@@ -42,17 +42,7 @@
   }
 
   @WorkflowInterface
-<<<<<<< HEAD
-  public interface TestWorkflow4 {
-    @WorkflowMethod
-    void execute(long arg);
-  }
-
-  @WorkflowInterface
-  public interface TestWorkflow {
-=======
   public interface TestWorkflowStringArg {
->>>>>>> 1813f6a3
     @WorkflowMethod
     void execute(String arg);
   }
