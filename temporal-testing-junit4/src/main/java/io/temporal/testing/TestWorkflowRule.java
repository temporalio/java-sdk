/*
 *  Copyright (C) 2020 Temporal Technologies, Inc. All Rights Reserved.
 *
 *  Copyright 2012-2016 Amazon.com, Inc. or its affiliates. All Rights Reserved.
 *
 *  Modifications copyright (C) 2017 Uber Technologies, Inc.
 *
 *  Licensed under the Apache License, Version 2.0 (the "License"). You may not
 *  use this file except in compliance with the License. A copy of the License is
 *  located at
 *
 *  http://aws.amazon.com/apache2.0
 *
 *  or in the "license" file accompanying this file. This file is distributed on
 *  an "AS IS" BASIS, WITHOUT WARRANTIES OR CONDITIONS OF ANY KIND, either
 *  express or implied. See the License for the specific language governing
 *  permissions and limitations under the License.
 */

package io.temporal.testing;

import io.temporal.client.WorkflowClient;
import io.temporal.client.WorkflowClientOptions;
import io.temporal.worker.Worker;
import io.temporal.worker.WorkerFactoryOptions;
import io.temporal.worker.WorkerOptions;
import java.util.UUID;
import org.junit.rules.TestRule;
import org.junit.rules.TestWatcher;
import org.junit.rules.Timeout;
import org.junit.runner.Description;
import org.junit.runners.model.Statement;

/**
 * Test rule that sets up test environment, simplifying workflow worker creation and shutdown. Can
 * be used with both in-memory and standalone temporal service. (see {@link
 * Builder#setUseExternalService(boolean)} and {@link Builder#setTarget(String)}})
 *
 * <p>Example of usage:
 *
 * <pre><code>
 *   public class MyTest {
 *
 *  {@literal @}Rule
 *   public TestWorkflowRule workflowRule =
 *       TestWorkflowRule.newBuilder()
 *           .setWorkflowTypes(TestWorkflowImpl.class)
 *           .setActivityImplementations(new TestActivities())
 *           .build();
 *
 *  {@literal @}Test
 *   public void testMyWorkflow() {
 *       TestWorkflow workflow = workflowRule.getWorkflowClient().newWorkflowStub(
 *                 TestWorkflow.class, WorkflowOptions.newBuilder().setTaskQueue(workflowRule.getTaskQueue()).build());
 *       ...
 *   }
 * </code></pre>
 */
public class TestWorkflowRule implements TestRule {

  public Timeout globalTimeout;

  private final TestWatcher watchman =
      new TestWatcher() {
        @Override
        protected void failed(Throwable e, Description description) {
          System.err.println("WORKFLOW EXECUTION HISTORIES:\n" + testEnvironment.getDiagnostics());
        }
      };

  private final Class<?>[] workflowTypes;
  private final Object[] activityImplementations;
  private final TestWorkflowEnvironment testEnvironment;
  private final WorkerOptions workerOptions;
  private final boolean useExternalService;
  private final boolean doNotStart;
  private final TracingWorkerInterceptor tracer;

  private String taskQueue;

  private TestWorkflowRule(
      TestWorkflowEnvironment testEnvironment,
      boolean useExternalService,
      Class<?>[] workflowTypes,
      Object[] activityImplementations,
      WorkerOptions workerOptions,
      long testTimeoutSeconds,
      boolean doNotStart,
      TracingWorkerInterceptor tracer) {
    this.testEnvironment = testEnvironment;
    this.useExternalService = useExternalService;
    this.workflowTypes = workflowTypes;
    this.activityImplementations = activityImplementations;
    this.workerOptions = workerOptions;
    this.globalTimeout = Timeout.seconds(testTimeoutSeconds);
    this.doNotStart = doNotStart;
    this.tracer = tracer;
  }

  public static Builder newBuilder() {
    return new Builder();
  }

  public static class Builder {
    private static final long DEFAULT_TEST_TIMEOUT_SECONDS = 10;

    private WorkerOptions workerOptions;
    private WorkflowClientOptions workflowClientOptions;
    private String namespace;
    private Class<?>[] workflowTypes;
    private Object[] activityImplementations;
    private boolean useExternalService;
    private String target;
    private long testTimeoutSeconds;
    private boolean doNotStart;

    private Builder() {}

    public Builder setWorkerOptions(WorkerOptions options) {
      this.workerOptions = options;
      return this;
    }

    /**
     * Override {@link WorkflowClientOptions} for test environment. If set, takes precedence over
     * {@link #setNamespace(String) namespace}.
     */
    public Builder setWorkflowClientOptions(WorkflowClientOptions workflowClientOptions) {
      this.workflowClientOptions = workflowClientOptions;
      return this;
    }

    public Builder setNamespace(String namespace) {
      this.namespace = namespace;
      return this;
    }

    public Builder setWorkflowTypes(Class<?>... workflowTypes) {
      this.workflowTypes = workflowTypes;
      return this;
    }

    public Builder setActivityImplementations(Object... activityImplementations) {
      this.activityImplementations = activityImplementations;
      return this;
    }

    /**
     * Switches between in-memory and external temporal service implementations.
     *
     * @param useExternalService use external service if true.
     *     <p>Default is false.
     */
    public Builder setUseExternalService(boolean useExternalService) {
      this.useExternalService = useExternalService;
      return this;
    }

    /**
     * Optional parameter that defines an endpoint which will be used for the communication with
     * standalone temporal service. Has no effect if {@link #setUseExternalService(boolean)} is set
     * to false.
     *
     * <p>Default is to use 127.0.0.1:7233
     */
    public Builder setTarget(String target) {
      this.target = target;
      return this;
    }

    /** Global test timeout. Default is 10 seconds. */
    public Builder setTestTimeoutSeconds(long testTimeoutSeconds) {
      this.testTimeoutSeconds = testTimeoutSeconds;
      return this;
    }

    /**
     * When set to true the {@link TestWorkflowEnvironment#start()} is not called by the rule before
     * executing the test. This to support tests that register activities and workflows with workers
     * directly instead of using only {@link TestWorkflowRule.Builder}.
     */
    public Builder setDoNotStart(boolean doNotStart) {
      this.doNotStart = doNotStart;
      return this;
    }

    public TestWorkflowRule build() {
<<<<<<< HEAD
      namespace = namespace == null ? "UnitTest" : namespace;

      TracingWorkerInterceptor.FilteredTrace trace = new TracingWorkerInterceptor.FilteredTrace();
      TracingWorkerInterceptor tracer = new TracingWorkerInterceptor(trace);

      WorkflowClientOptions clientOptions =
          WorkflowClientOptions.newBuilder().setNamespace(namespace).build();
      WorkerFactoryOptions factoryOptions =
          WorkerFactoryOptions.newBuilder().setWorkerInterceptors(tracer).build();
=======
      if (workflowClientOptions == null) {
        namespace = namespace == null ? "UnitTest" : namespace;
        workflowClientOptions = WorkflowClientOptions.newBuilder().setNamespace(namespace).build();
      }
      WorkerFactoryOptions factoryOptions = WorkerFactoryOptions.newBuilder().build();
>>>>>>> 88400005
      TestEnvironmentOptions testOptions =
          TestEnvironmentOptions.newBuilder()
              .setWorkflowClientOptions(workflowClientOptions)
              .setWorkerFactoryOptions(factoryOptions)
              .setUseExternalService(useExternalService)
              .setTarget(target)
              .build();
      TestWorkflowEnvironment testEnvironment = TestWorkflowEnvironment.newInstance(testOptions);
      workerOptions = workerOptions == null ? WorkerOptions.newBuilder().build() : workerOptions;
      return new TestWorkflowRule(
          testEnvironment,
          useExternalService,
          workflowTypes == null ? new Class[0] : workflowTypes,
          activityImplementations == null ? new Object[0] : activityImplementations,
          workerOptions,
          testTimeoutSeconds == 0 ? DEFAULT_TEST_TIMEOUT_SECONDS : testTimeoutSeconds,
          doNotStart,
          tracer);
    }
  }

  @Override
  public Statement apply(Statement base, Description description) {
    taskQueue = init(description);
    Statement testWorkflowStatement =
        new Statement() {
          @Override
          public void evaluate() throws Throwable {
            start();
            base.evaluate();
            shutdown();
          }
        };
    return watchman.apply(globalTimeout.apply(testWorkflowStatement, description), description);
  }

  private void shutdown() {
    testEnvironment.close();
    if (tracer != null) {
      tracer.assertExpected();
    }
  }

  private void start() {
    if (!doNotStart) {
      testEnvironment.start();
    }
  }

  private String init(Description description) {
    String testMethod = description.getMethodName();
    String taskQueue = "WorkflowTest-" + testMethod + "-" + UUID.randomUUID().toString();
    Worker worker = testEnvironment.newWorker(taskQueue, workerOptions);
    worker.registerWorkflowImplementationTypes(workflowTypes);
    worker.registerActivitiesImplementations(activityImplementations);
    return taskQueue;
  }

  /** Returns name of the task queue that test worker is polling. */
  public String getTaskQueue() {
    return taskQueue;
  }

  /** Returns tracer. */
  public TracingWorkerInterceptor getTracer() {
    return tracer;
  }

  /** Returns client to the Temporal service used to start and query workflows. */
  public WorkflowClient getWorkflowClient() {
    return testEnvironment.getWorkflowClient();
  }

  /**
   * See {@link Builder#setUseExternalService(boolean)}
   *
   * @return true if the rule is using external temporal service.
   */
  public boolean isUseExternalService() {
    return useExternalService;
  }

  public TestWorkflowEnvironment getTestEnvironment() {
    return testEnvironment;
  }
}<|MERGE_RESOLUTION|>--- conflicted
+++ resolved
@@ -185,23 +185,16 @@
     }
 
     public TestWorkflowRule build() {
-<<<<<<< HEAD
       namespace = namespace == null ? "UnitTest" : namespace;
 
       TracingWorkerInterceptor.FilteredTrace trace = new TracingWorkerInterceptor.FilteredTrace();
       TracingWorkerInterceptor tracer = new TracingWorkerInterceptor(trace);
-
-      WorkflowClientOptions clientOptions =
-          WorkflowClientOptions.newBuilder().setNamespace(namespace).build();
-      WorkerFactoryOptions factoryOptions =
-          WorkerFactoryOptions.newBuilder().setWorkerInterceptors(tracer).build();
-=======
       if (workflowClientOptions == null) {
         namespace = namespace == null ? "UnitTest" : namespace;
         workflowClientOptions = WorkflowClientOptions.newBuilder().setNamespace(namespace).build();
       }
-      WorkerFactoryOptions factoryOptions = WorkerFactoryOptions.newBuilder().build();
->>>>>>> 88400005
+      WorkerFactoryOptions factoryOptions =
+          WorkerFactoryOptions.newBuilder().setWorkerInterceptors(tracer).build();
       TestEnvironmentOptions testOptions =
           TestEnvironmentOptions.newBuilder()
               .setWorkflowClientOptions(workflowClientOptions)
