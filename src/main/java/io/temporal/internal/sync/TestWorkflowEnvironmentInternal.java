--- conflicted
+++ resolved
@@ -80,7 +80,6 @@
     }
     channel = InProcessChannelBuilder.forName(serverName).directExecutor().build();
     workflowServiceStubs = WorkflowServiceStubs.newInstance(channel);
-<<<<<<< HEAD
     WorkflowClient client =
         WorkflowClient.newInstance(
             workflowServiceStubs,
@@ -89,12 +88,7 @@
                 .setDataConverter(options.getDataConverter())
                 .setMetricsScope(options.getMetricsScope())
                 .build());
-    workerFactory = new WorkerFactory(client, options.getWorkerFactoryOptions());
-=======
-    workerFactory =
-        new WorkerFactory(
-            workflowServiceStubs, options.getDomain(), options.getWorkerFactoryOptions());
->>>>>>> 1039c7df
+    workerFactory = WorkerFactory.newInstance(client, options.getWorkerFactoryOptions());
   }
 
   @Override
