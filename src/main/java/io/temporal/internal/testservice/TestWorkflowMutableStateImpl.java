--- conflicted
+++ resolved
@@ -275,14 +275,9 @@
     stickyExecutionAttributes = attributes;
     try {
       update(true, updater, stackTraceElements[2].getMethodName());
-<<<<<<< HEAD
-    } catch (Exception e) {
-      stickyExecutionAttributes = null;
-=======
     } catch (RuntimeException e) {
       stickyExecutionAttributes = null;
       throw e;
->>>>>>> 61902827
     }
   }
 
