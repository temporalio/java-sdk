/*
 *  Copyright 2012-2016 Amazon.com, Inc. or its affiliates. All Rights Reserved.
 *
 *  Modifications copyright (C) 2017 Uber Technologies, Inc.
 *
 *  Licensed under the Apache License, Version 2.0 (the "License"). You may not
 *  use this file except in compliance with the License. A copy of the License is
 *  located at
 *
 *  http://aws.amazon.com/apache2.0
 *
 *  or in the "license" file accompanying this file. This file is distributed on
 *  an "AS IS" BASIS, WITHOUT WARRANTIES OR CONDITIONS OF ANY KIND, either
 *  express or implied. See the License for the specific language governing
 *  permissions and limitations under the License.
 */

package io.temporal.worker;

import static io.temporal.workflow.WorkflowTest.DOMAIN;
import static org.junit.Assert.assertNotNull;

import io.temporal.activity.ActivityMethod;
import io.temporal.activity.ActivityOptions;
import io.temporal.client.WorkflowClient;
import io.temporal.client.WorkflowClientOptions;
import io.temporal.client.WorkflowOptions;
import io.temporal.client.WorkflowStub;
import io.temporal.serviceclient.WorkflowServiceStubs;
import io.temporal.testing.TestEnvironmentOptions;
import io.temporal.testing.TestWorkflowEnvironment;
import io.temporal.workflow.Async;
import io.temporal.workflow.Promise;
import io.temporal.workflow.Workflow;
import io.temporal.workflow.WorkflowMethod;
import java.time.Duration;
import java.util.ArrayList;
import java.util.List;
import java.util.Random;
import java.util.UUID;
import java.util.concurrent.TimeUnit;
import org.junit.Ignore;
import org.junit.Rule;
import org.junit.Test;
import org.junit.rules.TestName;
import org.junit.runner.RunWith;
import org.junit.runners.Parameterized;
import org.slf4j.Logger;
import org.slf4j.LoggerFactory;

@RunWith(Parameterized.class)
public class WorkerStressTests {

  private static final boolean useDockerService =
      Boolean.parseBoolean(System.getenv("USE_DOCKER_SERVICE"));

  @Parameterized.Parameter public boolean useExternalService;

  @Parameterized.Parameters(name = "{1}")
  public static Object[] data() {
    if (!useDockerService) {
      return new Object[][] {{false, "TestService"}};
    } else {
      return new Object[][] {{true, "Docker"}};
    }
  }

  @Parameterized.Parameter(1)
  public String testType;

  @Rule public TestName testName = new TestName();

  // Todo: Write a unit test specifically to test DecisionTaskWithHistoryIteratorImpl
  @Ignore("Takes a long time to run")
  @Test
  public void longHistoryWorkflowsCompleteSuccessfully() {

    // Arrange
    String taskListName = "veryLongWorkflow";

    TestEnvironmentWrapper wrapper =
        new TestEnvironmentWrapper(
<<<<<<< HEAD
            WorkerFactoryOptions.newBuilder().setMaxWorkflowThreadCount(200).build());
=======
            FactoryOptions.newBuilder().setMaxWorkflowThreadCount(200).build());
>>>>>>> 1039c7df
    WorkerFactory factory = wrapper.getWorkerFactory();
    Worker worker = factory.newWorker(taskListName, WorkerOptions.newBuilder().build());
    worker.registerWorkflowImplementationTypes(ActivitiesWorkflowImpl.class);
    worker.registerActivitiesImplementations(new ActivitiesImpl());
    factory.start();

    WorkflowOptions workflowOptions =
        new WorkflowOptions.Builder()
            .setTaskList(taskListName)
            .setExecutionStartToCloseTimeout(Duration.ofSeconds(250))
            .setTaskStartToCloseTimeout(Duration.ofSeconds(30))
            .build();
    WorkflowStub workflow =
        wrapper
            .getWorkflowClient()
            .newUntypedWorkflowStub("ActivitiesWorkflow::execute", workflowOptions);

    // Act
    // This will yeild around 10000 events which is above the page limit returned by the server.
    WorkflowParams w = new WorkflowParams();
    w.TemporalSleep = Duration.ofSeconds(0);
    w.ChainSequence = 50;
    w.ConcurrentCount = 50;
    w.PayloadSizeBytes = 10000;
    w.TaskListName = taskListName;

    workflow.start(w);
    assertNotNull("I'm done.", workflow.getResult(String.class));
    wrapper.close();
  }

  @Test
  public void selfEvictionDoesNotCauseDeadlock() throws InterruptedException {

    // Arrange
    String taskListName = "veryLongWorkflow" + UUID.randomUUID();

    TestEnvironmentWrapper wrapper =
        new TestEnvironmentWrapper(
<<<<<<< HEAD
            WorkerFactoryOptions.newBuilder()
=======
            FactoryOptions.newBuilder()
>>>>>>> 1039c7df
                .setDisableStickyExecution(false)
                .setMaxWorkflowThreadCount(2)
                .build());
    WorkerFactory factory = wrapper.getWorkerFactory();
    Worker worker = factory.newWorker(taskListName, WorkerOptions.newBuilder().build());
    worker.registerWorkflowImplementationTypes(ActivitiesWorkflowImpl.class);
    worker.registerActivitiesImplementations(new ActivitiesImpl());
    factory.start();

    WorkflowOptions workflowOptions =
        new WorkflowOptions.Builder()
            .setTaskList(taskListName)
            .setExecutionStartToCloseTimeout(Duration.ofSeconds(250))
            .setTaskStartToCloseTimeout(Duration.ofSeconds(30))
            .build();
    WorkflowStub workflow =
        wrapper
            .getWorkflowClient()
            .newUntypedWorkflowStub("ActivitiesWorkflow::execute", workflowOptions);

    // Act
    WorkflowParams w = new WorkflowParams();
    w.TemporalSleep = Duration.ofSeconds(0);
    w.ChainSequence = 1;
    w.ConcurrentCount = 15;
    w.PayloadSizeBytes = 100;
    w.TaskListName = taskListName;

    // This will attempt to self evict given that there are only two threads available
    workflow.start(w);

    // Wait enough time to trigger self eviction
    Thread.sleep(Duration.ofSeconds(1).toMillis());

    // Start a second workflow and kick the previous one out
    WorkflowStub workflow2 =
        wrapper
            .getWorkflowClient()
            .newUntypedWorkflowStub("ActivitiesWorkflow::execute", workflowOptions);
    w.ConcurrentCount = 1;
    workflow2.start(w);
    assertNotNull("I'm done.", workflow2.getResult(String.class));
    wrapper.close();
  }

  // Todo: refactor TestEnvironment to toggle between real and test service.
  private class TestEnvironmentWrapper {

    private TestWorkflowEnvironment testEnv;
    private WorkerFactory factory;

<<<<<<< HEAD
    public TestEnvironmentWrapper(WorkerFactoryOptions options) {
      if (options == null) {
        options = WorkerFactoryOptions.newBuilder().setDisableStickyExecution(false).build();
      }
      if (useDockerService) {
        WorkflowServiceStubs service =
            WorkflowServiceStubs.newInstance(WorkflowServiceStubs.LOCAL_DOCKER_TARGET);
        WorkflowClientOptions clientOptions =
            WorkflowClientOptions.newBuilder().setDomain(DOMAIN).build();
        WorkflowClient client = WorkflowClient.newInstance(service, clientOptions);
        factory = new WorkerFactory(client, options);
      } else {
        TestEnvironmentOptions testOptions =
            new TestEnvironmentOptions.Builder()
                .setDomain(DOMAIN)
                .setFactoryOptions(options)
                .build();
        testEnv = TestWorkflowEnvironment.newInstance(testOptions);
      }
=======
    public TestEnvironmentWrapper(FactoryOptions options) {
      if (options == null) {
        options = FactoryOptions.newBuilder().setDisableStickyExecution(false).build();
      }
      factory = new WorkerFactory(DOMAIN, options);
      TestEnvironmentOptions testOptions =
          new TestEnvironmentOptions.Builder().setDomain(DOMAIN).setFactoryOptions(options).build();
      testEnv = TestWorkflowEnvironment.newInstance(testOptions);
>>>>>>> 1039c7df
    }

    private WorkerFactory getWorkerFactory() {
      return useExternalService ? factory : testEnv.getWorkerFactory();
    }

    private WorkflowClient getWorkflowClient() {
      return useExternalService ? factory.getWorkflowClient() : testEnv.getWorkflowClient();
    }

    private void close() {
      factory.shutdown();
      factory.awaitTermination(10, TimeUnit.SECONDS);
      testEnv.close();
    }
  }

  public static class WorkflowParams {

    public int ChainSequence;
    public int ConcurrentCount;
    public String TaskListName;
    public int PayloadSizeBytes;
    public Duration TemporalSleep;
  }

  public interface ActivitiesWorkflow {

    @WorkflowMethod()
    String execute(WorkflowParams params);
  }

  public static class ActivitiesWorkflowImpl implements ActivitiesWorkflow {

    @Override
    public String execute(WorkflowParams params) {
      SleepActivity activity =
          Workflow.newActivityStub(
              SleepActivity.class,
              ActivityOptions.newBuilder()
                  .setTaskList(params.TaskListName)
                  .setScheduleToStartTimeout(Duration.ofMinutes(1))
                  .setStartToCloseTimeout(Duration.ofMinutes(1))
                  .setHeartbeatTimeout(Duration.ofSeconds(20))
                  .build());

      for (int i = 0; i < params.ChainSequence; i++) {
        List<Promise<Void>> promises = new ArrayList<>();
        for (int j = 0; j < params.ConcurrentCount; j++) {
          byte[] bytes = new byte[params.PayloadSizeBytes];
          new Random().nextBytes(bytes);
          Promise<Void> promise = Async.procedure(activity::sleep, i, j, bytes);
          promises.add(promise);
        }

        for (Promise<Void> promise : promises) {
          promise.get();
        }

        Workflow.sleep(params.TemporalSleep);
      }
      return "I'm done";
    }
  }

  public interface SleepActivity {

    @ActivityMethod()
    void sleep(int chain, int concurrency, byte[] bytes);
  }

  public static class ActivitiesImpl implements SleepActivity {
    private static final Logger log = LoggerFactory.getLogger("sleep-activity");

    @Override
    public void sleep(int chain, int concurrency, byte[] bytes) {
      log.info("sleep called");
    }
  }
}<|MERGE_RESOLUTION|>--- conflicted
+++ resolved
@@ -80,11 +80,7 @@
 
     TestEnvironmentWrapper wrapper =
         new TestEnvironmentWrapper(
-<<<<<<< HEAD
             WorkerFactoryOptions.newBuilder().setMaxWorkflowThreadCount(200).build());
-=======
-            FactoryOptions.newBuilder().setMaxWorkflowThreadCount(200).build());
->>>>>>> 1039c7df
     WorkerFactory factory = wrapper.getWorkerFactory();
     Worker worker = factory.newWorker(taskListName, WorkerOptions.newBuilder().build());
     worker.registerWorkflowImplementationTypes(ActivitiesWorkflowImpl.class);
@@ -124,11 +120,7 @@
 
     TestEnvironmentWrapper wrapper =
         new TestEnvironmentWrapper(
-<<<<<<< HEAD
             WorkerFactoryOptions.newBuilder()
-=======
-            FactoryOptions.newBuilder()
->>>>>>> 1039c7df
                 .setDisableStickyExecution(false)
                 .setMaxWorkflowThreadCount(2)
                 .build());
@@ -180,7 +172,6 @@
     private TestWorkflowEnvironment testEnv;
     private WorkerFactory factory;
 
-<<<<<<< HEAD
     public TestEnvironmentWrapper(WorkerFactoryOptions options) {
       if (options == null) {
         options = WorkerFactoryOptions.newBuilder().setDisableStickyExecution(false).build();
@@ -191,7 +182,7 @@
         WorkflowClientOptions clientOptions =
             WorkflowClientOptions.newBuilder().setDomain(DOMAIN).build();
         WorkflowClient client = WorkflowClient.newInstance(service, clientOptions);
-        factory = new WorkerFactory(client, options);
+        factory = WorkerFactory.newInstance(client, options);
       } else {
         TestEnvironmentOptions testOptions =
             new TestEnvironmentOptions.Builder()
@@ -200,16 +191,6 @@
                 .build();
         testEnv = TestWorkflowEnvironment.newInstance(testOptions);
       }
-=======
-    public TestEnvironmentWrapper(FactoryOptions options) {
-      if (options == null) {
-        options = FactoryOptions.newBuilder().setDisableStickyExecution(false).build();
-      }
-      factory = new WorkerFactory(DOMAIN, options);
-      TestEnvironmentOptions testOptions =
-          new TestEnvironmentOptions.Builder().setDomain(DOMAIN).setFactoryOptions(options).build();
-      testEnv = TestWorkflowEnvironment.newInstance(testOptions);
->>>>>>> 1039c7df
     }
 
     private WorkerFactory getWorkerFactory() {
