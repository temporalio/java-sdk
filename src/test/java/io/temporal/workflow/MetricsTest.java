/*
 *  Copyright (C) 2020 Temporal Technologies, Inc. All Rights Reserved.
 *
 *  Copyright 2012-2016 Amazon.com, Inc. or its affiliates. All Rights Reserved.
 *
 *  Modifications copyright (C) 2017 Uber Technologies, Inc.
 *
 *  Licensed under the Apache License, Version 2.0 (the "License"). You may not
 *  use this file except in compliance with the License. A copy of the License is
 *  located at
 *
 *  http://aws.amazon.com/apache2.0
 *
 *  or in the "license" file accompanying this file. This file is distributed on
 *  an "AS IS" BASIS, WITHOUT WARRANTIES OR CONDITIONS OF ANY KIND, either
 *  express or implied. See the License for the specific language governing
 *  permissions and limitations under the License.
 */

package io.temporal.workflow;

import static org.junit.Assert.assertEquals;
import static org.junit.Assert.fail;

import com.uber.m3.tally.RootScopeBuilder;
import com.uber.m3.tally.Scope;
import com.uber.m3.tally.Stopwatch;
import com.uber.m3.util.ImmutableMap;
import io.grpc.Status;
import io.grpc.StatusRuntimeException;
import io.temporal.activity.ActivityInterface;
import io.temporal.activity.ActivityOptions;
import io.temporal.api.workflowservice.v1.DescribeNamespaceRequest;
import io.temporal.api.workflowservice.v1.StartWorkflowExecutionRequest;
import io.temporal.client.WorkflowClient;
import io.temporal.client.WorkflowClientOptions;
import io.temporal.client.WorkflowOptions;
import io.temporal.common.RetryOptions;
import io.temporal.common.interceptors.WorkflowInboundCallsInterceptor;
import io.temporal.common.interceptors.WorkflowInboundCallsInterceptorBase;
import io.temporal.common.interceptors.WorkflowInterceptor;
import io.temporal.common.interceptors.WorkflowOutboundCallsInterceptor;
import io.temporal.common.reporter.TestStatsReporter;
import io.temporal.internal.metrics.MetricsTag;
import io.temporal.internal.metrics.MetricsType;
import io.temporal.serviceclient.WorkflowServiceStubs;
import io.temporal.testing.TestEnvironmentOptions;
import io.temporal.testing.TestWorkflowEnvironment;
import io.temporal.worker.Worker;
import io.temporal.worker.WorkerFactoryOptions;
import io.temporal.workflow.interceptors.SignalWorkflowOutboundCallsInterceptor;
import java.time.Duration;
import java.util.Map;
import org.junit.After;
import org.junit.Rule;
import org.junit.Test;
import org.junit.rules.TestWatcher;
import org.junit.runner.Description;

public class MetricsTest {

  @Rule
  public TestWatcher watchman =
      new TestWatcher() {
        @Override
        protected void failed(Throwable e, Description description) {
          if (testEnvironment != null) {
            System.err.println("HISTORIES:\n" + testEnvironment.getDiagnostics());
          }
        }
      };

  private static final com.uber.m3.util.Duration REPORTING_FREQUENCY =
      com.uber.m3.util.Duration.ofMillis(10);
  private static final long REPORTING_FLUSH_TIME = 600;
  private static final String TASK_QUEUE = "metrics_test";

  private TestWorkflowEnvironment testEnvironment;
  private Scope metricsScope;
  private TestStatsReporter reporter;

  @WorkflowInterface
  public interface TestWorkflow {

    @WorkflowMethod
    void execute();
  }

  public static class TestMetricsInWorkflow implements TestWorkflow {

    @Override
    public void execute() {
      Workflow.getMetricsScope().counter("test_started").inc(1);

      ActivityOptions activityOptions =
          ActivityOptions.newBuilder()
              .setTaskQueue(TASK_QUEUE)
              .setScheduleToCloseTimeout(Duration.ofSeconds(100))
              .setRetryOptions(
                  RetryOptions.newBuilder()
                      .setMaximumInterval(Duration.ofSeconds(1))
                      .setInitialInterval(Duration.ofSeconds(1))
                      .setMaximumAttempts(3)
                      .setDoNotRetry(AssertionError.class.getName())
                      .build())
              .build();
      TestActivity activity = Workflow.newActivityStub(TestActivity.class, activityOptions);
      activity.runActivity(1);

      ChildWorkflowOptions options =
          ChildWorkflowOptions.newBuilder().setTaskQueue(TASK_QUEUE).build();
      TestChildWorkflow workflow = Workflow.newChildWorkflowStub(TestChildWorkflow.class, options);
      workflow.executeChild();

      Workflow.getMetricsScope().counter("test_done").inc(1);
    }
  }

  @ActivityInterface
  public interface TestActivity {
    int runActivity(int input);
  }

  static class TestActivityImpl implements TestActivity {
    @Override
    public int runActivity(int input) {
      return input;
    }
  }

  @WorkflowInterface
  public interface TestChildWorkflow {

    @WorkflowMethod
    void executeChild();
  }

  public static class TestMetricsInChildWorkflow implements TestChildWorkflow {

    @Override
    public void executeChild() {
      Workflow.getMetricsScope().counter("test_child_started").inc(1);

      Stopwatch sw = Workflow.getMetricsScope().timer("test_timer").start();
      Workflow.sleep(3000);
      sw.stop();

      Workflow.getMetricsScope().counter("test_child_done").inc(1);
    }
  }

  @WorkflowInterface
  public interface ReceiveSignalObjectChildWorkflow {

    @WorkflowMethod
    String execute();

    @SignalMethod(name = "testSignal")
    void signal(Signal arg);

    @SignalMethod(name = "endWorkflow")
    void close();
  }

  public static class ReceiveSignalObjectChildWorkflowImpl
      implements ReceiveSignalObjectChildWorkflow {
    private String receivedSignal = "Initial State";
    // Keep workflow open so that we can send signal
    CompletablePromise<Void> promise = Workflow.newPromise();

    @Override
    public String execute() {
      promise.get();
      return receivedSignal;
    }

    @Override
    public void signal(Signal arg) {
      receivedSignal = arg.value;
    }

    @Override
    public void close() {
      promise.complete(null);
    }
  }

  @WorkflowInterface
  public interface SendSignalObjectWorkflow {

    @WorkflowMethod
    String execute();
  }

  public static class SendSignalObjectWorkflowImpl implements SendSignalObjectWorkflow {
    @Override
    public String execute() {
      ReceiveSignalObjectChildWorkflow child =
          Workflow.newChildWorkflowStub(ReceiveSignalObjectChildWorkflow.class);
      Promise<String> greeting = Async.function(child::execute);
      Signal sig = new Signal();
      sig.value = "Hello World";
      child.signal(sig);
      child.close();
      return greeting.get();
    }
  }

  public static class Signal {

    public String value;
  }

  public void setUp(WorkerFactoryOptions workerFactoryOptions) {
    reporter = new TestStatsReporter();
    metricsScope =
        new RootScopeBuilder()
            .reporter(reporter)
            .reportEvery(com.uber.m3.util.Duration.ofMillis(10));

    TestEnvironmentOptions testOptions =
        TestEnvironmentOptions.newBuilder()
            .setMetricsScope(metricsScope)
            .setWorkflowClientOptions(
                WorkflowClientOptions.newBuilder().setNamespace(WorkflowTest.NAMESPACE).build())
            .setWorkerFactoryOptions(workerFactoryOptions)
            .build();

    testEnvironment = TestWorkflowEnvironment.newInstance(testOptions);
  }

  @After
  public void tearDown() {
    testEnvironment.close();
  }

  @Test
  public void testWorkflowMetrics() throws InterruptedException {
    setUp(WorkerFactoryOptions.getDefaultInstance());

    Worker worker = testEnvironment.newWorker(TASK_QUEUE);
    worker.registerWorkflowImplementationTypes(
        TestMetricsInWorkflow.class, TestMetricsInChildWorkflow.class);
    worker.registerActivitiesImplementations(new TestActivityImpl());
    testEnvironment.start();

    WorkflowClient workflowClient = testEnvironment.getWorkflowClient();
    WorkflowOptions options =
        WorkflowOptions.newBuilder()
            .setWorkflowRunTimeout(Duration.ofSeconds(1000))
            .setTaskQueue(TASK_QUEUE)
            .build();
    TestWorkflow workflow = workflowClient.newWorkflowStub(TestWorkflow.class, options);
    workflow.execute();

    Thread.sleep(REPORTING_FLUSH_TIME);

    ImmutableMap.Builder<String, String> tagsB =
        new ImmutableMap.Builder<String, String>(2)
            .put(MetricsTag.NAMESPACE, WorkflowTest.NAMESPACE)
            .put(MetricsTag.TASK_QUEUE, TASK_QUEUE);
<<<<<<< HEAD
    reporter.assertCounter("temporal-worker-start", tagsB.build(), 3);
    //    verify(reporter, times(1)).reportCounter("temporal-worker-start", tags, 3);
    reporter.assertCounter("temporal-poller-start", tagsB.build());
=======
    reporter.assertCounter("temporal_worker_start", tagsB.build(), 3);
    //    verify(reporter, times(1)).reportCounter("temporal_worker_start", tags, 3);
    reporter.assertCounter("temporal_poller_start", tagsB.build());
>>>>>>> 91508710
    reporter.assertCounter(
        MetricsType.TEMPORAL_LONG_REQUEST,
        tagsB.put(MetricsTag.OPERATION_NAME, "PollForActivityTask").build());
    reporter.assertCounter(
        MetricsType.TEMPORAL_LONG_REQUEST,
        tagsB.put(MetricsTag.OPERATION_NAME, "PollForDecisionTask").build());

    ImmutableMap<String, String> tags =
        new ImmutableMap.Builder<String, String>(2)
            .put(MetricsTag.NAMESPACE, WorkflowTest.NAMESPACE)
            .put(MetricsTag.TASK_QUEUE, "sticky")
            .build();
<<<<<<< HEAD
    reporter.assertCounter("temporal-poller-start", tags);
=======
    reporter.assertCounter("temporal_poller_start", tags);
>>>>>>> 91508710

    tags =
        new ImmutableMap.Builder<String, String>(2)
            .put(MetricsTag.NAMESPACE, WorkflowTest.NAMESPACE)
            .put(MetricsTag.WORKFLOW_TYPE, "TestWorkflow")
            .put(MetricsTag.TASK_QUEUE, TASK_QUEUE)
            .build();

<<<<<<< HEAD
    reporter.assertCounter("test-started", tags, 1);
    reporter.assertCounter("test-done", tags, 1);
=======
    reporter.assertCounter("test_started", tags, 1);
    reporter.assertCounter("test_done", tags, 1);
>>>>>>> 91508710
    tags =
        new ImmutableMap.Builder<String, String>(2)
            .put(MetricsTag.NAMESPACE, WorkflowTest.NAMESPACE)
            .put(MetricsTag.WORKFLOW_TYPE, "TestChildWorkflow")
            .put(MetricsTag.TASK_QUEUE, TASK_QUEUE)
            .build();

<<<<<<< HEAD
    reporter.assertCounter("test-child-started", tags, 1);
    reporter.assertCounter("test-child-done", tags, 1);
    reporter.assertTimerMinDuration("test-timer", tags, Duration.ofSeconds(3));
=======
    reporter.assertCounter("test_child_started", tags, 1);
    reporter.assertCounter("test_child_done", tags, 1);
    reporter.assertTimerMinDuration("test_timer", tags, Duration.ofSeconds(3));
>>>>>>> 91508710

    Map<String, String> activityCompletionTags =
        new ImmutableMap.Builder<String, String>(5)
            .put(MetricsTag.NAMESPACE, WorkflowTest.NAMESPACE)
            .put(MetricsTag.TASK_QUEUE, TASK_QUEUE)
            .put(MetricsTag.ACTIVITY_TYPE, "RunActivity")
            .put(MetricsTag.WORKFLOW_TYPE, "TestWorkflow")
            .put(MetricsTag.OPERATION_NAME, "RespondActivityTaskCompleted")
            .build();
    reporter.assertCounter(MetricsType.TEMPORAL_REQUEST, activityCompletionTags, 1);

    tagsB =
        new ImmutableMap.Builder<String, String>(3)
            .put(MetricsTag.NAMESPACE, WorkflowTest.NAMESPACE)
            .put(MetricsTag.TASK_QUEUE, TASK_QUEUE);

    tags =
        tagsB
            .put(MetricsTag.OPERATION_NAME, "StartWorkflowExecution")
            .put(MetricsTag.WORKFLOW_TYPE, "TestWorkflow")
            .build();
    reporter.assertCounter(MetricsType.TEMPORAL_REQUEST, tags, 1);
    reporter.assertTimer(MetricsType.TEMPORAL_REQUEST_LATENCY, tags);

    Map<String, String> decisionCompletionTags =
        new ImmutableMap.Builder<String, String>(4)
            .put(MetricsTag.NAMESPACE, WorkflowTest.NAMESPACE)
            .put(MetricsTag.TASK_QUEUE, TASK_QUEUE)
            .put(MetricsTag.WORKFLOW_TYPE, "TestWorkflow")
            .put(MetricsTag.OPERATION_NAME, "RespondDecisionTaskCompleted")
            .build();
    reporter.assertCounter(MetricsType.TEMPORAL_REQUEST, decisionCompletionTags, 4);
  }

  @Test
  public void testCorruptedSignalMetrics() throws InterruptedException {
    setUp(
        WorkerFactoryOptions.newBuilder()
            .setWorkflowInterceptors(
                new CorruptedSignalWorkflowInterceptor(),
                // Add noop just to test that list of interceptors is working.
                next -> new WorkflowInboundCallsInterceptorBase(next))
            .build());

    Worker worker = testEnvironment.newWorker(TASK_QUEUE);

    worker.registerWorkflowImplementationTypes(
        SendSignalObjectWorkflowImpl.class, ReceiveSignalObjectChildWorkflowImpl.class);
    testEnvironment.start();

    WorkflowOptions options =
        WorkflowOptions.newBuilder()
            .setWorkflowRunTimeout(Duration.ofSeconds(1000))
            .setTaskQueue(TASK_QUEUE)
            .build();

    WorkflowClient workflowClient = testEnvironment.getWorkflowClient();
    SendSignalObjectWorkflow workflow =
        workflowClient.newWorkflowStub(SendSignalObjectWorkflow.class, options);
    workflow.execute();

    // Wait for reporter
    Thread.sleep(REPORTING_FLUSH_TIME);

    Map<String, String> tags =
        new ImmutableMap.Builder<String, String>(2)
            .put(MetricsTag.NAMESPACE, WorkflowTest.NAMESPACE)
            .put(MetricsTag.TASK_QUEUE, TASK_QUEUE)
            .put(MetricsTag.WORKFLOW_TYPE, "ReceiveSignalObjectChildWorkflow")
            .build();
    reporter.assertCounter(MetricsType.CORRUPTED_SIGNALS_COUNTER, tags, 1);
  }

  private static class CorruptedSignalWorkflowInterceptor implements WorkflowInterceptor {

    @Override
    public WorkflowInboundCallsInterceptor interceptWorkflow(WorkflowInboundCallsInterceptor next) {
      return new WorkflowInboundCallsInterceptorBase(next) {
        @Override
        public void init(WorkflowOutboundCallsInterceptor outboundCalls) {
          next.init(
              new SignalWorkflowOutboundCallsInterceptor(
                  args -> {
                    if (args != null && args.length > 0) {
                      return new Object[] {"Corrupted Signal"};
                    }
                    return args;
                  },
                  sig -> sig,
                  outboundCalls));
        }
      };
    }
  }

  @Test
  public void testTemporalFailureMetric() throws InterruptedException {
    setUp(
        WorkerFactoryOptions.newBuilder()
            .setWorkflowInterceptors(new CorruptedSignalWorkflowInterceptor())
            .build());

    try {
      WorkflowServiceStubs serviceStubs =
          testEnvironment.getWorkflowClient().getWorkflowServiceStubs();

      serviceStubs.blockingStub().describeNamespace(DescribeNamespaceRequest.newBuilder().build());
      fail("failure expected");
    } catch (StatusRuntimeException e) {
      assertEquals(Status.Code.UNIMPLEMENTED, e.getStatus().getCode());
    }

    // Wait for reporter
    Thread.sleep(REPORTING_FLUSH_TIME);

    Map<String, String> tags =
        new ImmutableMap.Builder<String, String>(2)
            .put(MetricsTag.OPERATION_NAME, "DescribeNamespace")
            .build();
    reporter.assertCounter(MetricsType.TEMPORAL_REQUEST, tags, 1);
    tags =
        new ImmutableMap.Builder<String, String>(2)
            .put(MetricsTag.OPERATION_NAME, "DescribeNamespace")
            .put(MetricsTag.STATUS_CODE, "UNIMPLEMENTED")
            .build();
    reporter.assertCounter(MetricsType.TEMPORAL_REQUEST_FAILURE, tags, 1);
  }

  @Test
  public void testTemporalInvalidRequestMetric() throws InterruptedException {
    setUp(
        WorkerFactoryOptions.newBuilder()
            .setWorkflowInterceptors(new CorruptedSignalWorkflowInterceptor())
            .build());

    try {
      WorkflowServiceStubs serviceStubs =
          testEnvironment.getWorkflowClient().getWorkflowServiceStubs();

      serviceStubs
          .blockingStub()
          .startWorkflowExecution(StartWorkflowExecutionRequest.newBuilder().build());
      fail("failure expected");
    } catch (StatusRuntimeException e) {
      assertEquals(Status.Code.INVALID_ARGUMENT, e.getStatus().getCode());
    }

    // Wait for reporter
    Thread.sleep(REPORTING_FLUSH_TIME);

    Map<String, String> tags =
        new ImmutableMap.Builder<String, String>(2)
            .put(MetricsTag.OPERATION_NAME, "StartWorkflowExecution")
            .build();
    reporter.assertCounter(MetricsType.TEMPORAL_REQUEST, tags, 1);

    tags =
        new ImmutableMap.Builder<String, String>(2)
            .put(MetricsTag.OPERATION_NAME, "StartWorkflowExecution")
            .put(MetricsTag.STATUS_CODE, "INVALID_ARGUMENT")
            .build();
    reporter.assertCounter(MetricsType.TEMPORAL_REQUEST_FAILURE, tags, 1);
  }
}<|MERGE_RESOLUTION|>--- conflicted
+++ resolved
@@ -259,15 +259,8 @@
         new ImmutableMap.Builder<String, String>(2)
             .put(MetricsTag.NAMESPACE, WorkflowTest.NAMESPACE)
             .put(MetricsTag.TASK_QUEUE, TASK_QUEUE);
-<<<<<<< HEAD
-    reporter.assertCounter("temporal-worker-start", tagsB.build(), 3);
-    //    verify(reporter, times(1)).reportCounter("temporal-worker-start", tags, 3);
-    reporter.assertCounter("temporal-poller-start", tagsB.build());
-=======
     reporter.assertCounter("temporal_worker_start", tagsB.build(), 3);
-    //    verify(reporter, times(1)).reportCounter("temporal_worker_start", tags, 3);
     reporter.assertCounter("temporal_poller_start", tagsB.build());
->>>>>>> 91508710
     reporter.assertCounter(
         MetricsType.TEMPORAL_LONG_REQUEST,
         tagsB.put(MetricsTag.OPERATION_NAME, "PollForActivityTask").build());
@@ -280,11 +273,7 @@
             .put(MetricsTag.NAMESPACE, WorkflowTest.NAMESPACE)
             .put(MetricsTag.TASK_QUEUE, "sticky")
             .build();
-<<<<<<< HEAD
-    reporter.assertCounter("temporal-poller-start", tags);
-=======
     reporter.assertCounter("temporal_poller_start", tags);
->>>>>>> 91508710
 
     tags =
         new ImmutableMap.Builder<String, String>(2)
@@ -293,13 +282,8 @@
             .put(MetricsTag.TASK_QUEUE, TASK_QUEUE)
             .build();
 
-<<<<<<< HEAD
-    reporter.assertCounter("test-started", tags, 1);
-    reporter.assertCounter("test-done", tags, 1);
-=======
     reporter.assertCounter("test_started", tags, 1);
     reporter.assertCounter("test_done", tags, 1);
->>>>>>> 91508710
     tags =
         new ImmutableMap.Builder<String, String>(2)
             .put(MetricsTag.NAMESPACE, WorkflowTest.NAMESPACE)
@@ -307,15 +291,9 @@
             .put(MetricsTag.TASK_QUEUE, TASK_QUEUE)
             .build();
 
-<<<<<<< HEAD
-    reporter.assertCounter("test-child-started", tags, 1);
-    reporter.assertCounter("test-child-done", tags, 1);
-    reporter.assertTimerMinDuration("test-timer", tags, Duration.ofSeconds(3));
-=======
     reporter.assertCounter("test_child_started", tags, 1);
     reporter.assertCounter("test_child_done", tags, 1);
     reporter.assertTimerMinDuration("test_timer", tags, Duration.ofSeconds(3));
->>>>>>> 91508710
 
     Map<String, String> activityCompletionTags =
         new ImmutableMap.Builder<String, String>(5)
