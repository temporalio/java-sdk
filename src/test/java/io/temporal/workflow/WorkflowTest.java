--- conflicted
+++ resolved
@@ -1547,8 +1547,10 @@
     assertEquals("done", result);
     tracer.setExpected(
         "interceptExecuteWorkflow " + UUID_REGEXP,
+        "newThread root",
         "continueAsNew",
-        "interceptExecuteWorkflow " + UUID_REGEXP);
+        "interceptExecuteWorkflow " + UUID_REGEXP,
+        "newThread root");
   }
 
   public static class TestAsyncActivityWorkflowImpl implements TestWorkflow1 {
@@ -5938,19 +5940,12 @@
         "executeActivity customActivity1",
         "executeChildWorkflow TestMultiargsWorkflowsFunc",
         "interceptExecuteWorkflow " + UUID_REGEXP,
-<<<<<<< HEAD
         "newThread root",
-        "executeActivity throwIO",
+        "executeActivity ThrowIO",
         "executeChildWorkflow TestCompensationWorkflow",
         "interceptExecuteWorkflow " + UUID_REGEXP,
         "newThread root",
-        "executeActivity activity2");
-=======
-        "executeActivity ThrowIO",
-        "executeChildWorkflow TestCompensationWorkflow",
-        "interceptExecuteWorkflow " + UUID_REGEXP,
         "executeActivity Activity2");
->>>>>>> ba207013
   }
 
   @Test
