--- conflicted
+++ resolved
@@ -2,11 +2,7 @@
     id 'com.github.sherter.google-java-format' version '0.9' apply false
     id 'net.ltgt.errorprone' version '2.0.2' apply false
     id 'org.cadixdev.licenser' version '0.6.1'
-<<<<<<< HEAD
-    id 'name.remal.check-updates' version '1.3.5' apply false
-=======
     id 'name.remal.check-updates' version '1.4.0' apply false
->>>>>>> a4976036
     id 'com.palantir.git-version' version '0.12.2' apply false
     id 'de.marcphilipp.nexus-publish' version '0.4.0' apply false
 }
